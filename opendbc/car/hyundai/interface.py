from opendbc.car import Bus, get_safety_config, structs, uds
from opendbc.car.hyundai.hyundaicanfd import CanBus
from opendbc.car.hyundai.values import HyundaiFlags, CAR, DBC, \
                                                   CANFD_UNSUPPORTED_LONGITUDINAL_CAR, \
                                                   UNSUPPORTED_LONGITUDINAL_CAR, HyundaiSafetyFlags
from opendbc.car.hyundai.radar_interface import RADAR_START_ADDR
from opendbc.car.interfaces import CarInterfaceBase
from opendbc.car.disable_ecu import disable_ecu
from opendbc.car.hyundai.carcontroller import CarController
from opendbc.car.hyundai.carstate import CarState
from opendbc.car.hyundai.radar_interface import RadarInterface

from opendbc.sunnypilot.car.hyundai.escc import ESCC_MSG
from opendbc.sunnypilot.car.hyundai.longitudinal.helpers import get_longitudinal_tune
from opendbc.sunnypilot.car.hyundai.values import HyundaiFlagsSP, HyundaiSafetyFlagsSP

ButtonType = structs.CarState.ButtonEvent.Type
Ecu = structs.CarParams.Ecu

# Cancel button can sometimes be ACC pause/resume button, main button can also enable on some cars
ENABLE_BUTTONS = (ButtonType.accelCruise, ButtonType.decelCruise, ButtonType.cancel, ButtonType.mainCruise)


class CarInterface(CarInterfaceBase):
  CarState = CarState
  CarController = CarController
  RadarInterface = RadarInterface

  @staticmethod
  def _get_params(ret: structs.CarParams, candidate, fingerprint, car_fw, alpha_long, is_release, docs) -> structs.CarParams:
    ret.brand = "hyundai"

    # "LKA steering" if LKAS or LKAS_ALT messages are seen coming from the camera.
    # Generally means our LKAS message is forwarded to another ECU (commonly ADAS ECU)
    # that finally retransmits our steering command in LFA or LFA_ALT to the MDPS.
    # "LFA steering" if camera directly sends LFA to the MDPS
    cam_can = CanBus(None, fingerprint).CAM
    lka_steering = 0x50 in fingerprint[cam_can] or 0x110 in fingerprint[cam_can]
    CAN = CanBus(None, fingerprint, lka_steering)

    if ret.flags & HyundaiFlags.CANFD:
      # Shared configuration for CAN-FD cars
      ret.alphaLongitudinalAvailable = candidate not in CANFD_UNSUPPORTED_LONGITUDINAL_CAR
      if lka_steering and Ecu.adas not in [fw.ecu for fw in car_fw]:
        # this needs to be figured out for cars without an ADAS ECU
        ret.alphaLongitudinalAvailable = False

      ret.enableBsm = 0x1e5 in fingerprint[CAN.ECAN]

      # Check if the car is hybrid. Only HEV/PHEV cars have 0xFA on E-CAN.
      if 0xFA in fingerprint[CAN.ECAN]:
        ret.flags |= HyundaiFlags.HYBRID.value

      if lka_steering:
        # detect LKA steering
        ret.flags |= HyundaiFlags.CANFD_LKA_STEERING.value
        if 0x110 in fingerprint[CAN.CAM]:
          ret.flags |= HyundaiFlags.CANFD_LKA_STEERING_ALT.value
      else:
        # no LKA steering
        if 0x1cf not in fingerprint[CAN.ECAN]:
          ret.flags |= HyundaiFlags.CANFD_ALT_BUTTONS.value
        if not ret.flags & HyundaiFlags.RADAR_SCC:
          ret.flags |= HyundaiFlags.CANFD_CAMERA_SCC.value

      # Some LKA steering cars have alternative messages for gear checks
      # ICE cars do not have 0x130; GEARS message on 0x40 or 0x70 instead
      if 0x130 not in fingerprint[CAN.ECAN]:
        if 0x40 not in fingerprint[CAN.ECAN]:
          ret.flags |= HyundaiFlags.CANFD_ALT_GEARS_2.value
        else:
          ret.flags |= HyundaiFlags.CANFD_ALT_GEARS.value

      cfgs = [get_safety_config(structs.CarParams.SafetyModel.hyundaiCanfd), ]
      if CAN.ECAN >= 4:
        cfgs.insert(0, get_safety_config(structs.CarParams.SafetyModel.noOutput))
      ret.safetyConfigs = cfgs

      if ret.flags & HyundaiFlags.CANFD_LKA_STEERING:
        ret.safetyConfigs[-1].safetyParam |= HyundaiSafetyFlags.CANFD_LKA_STEERING.value
        if ret.flags & HyundaiFlags.CANFD_LKA_STEERING_ALT:
          ret.safetyConfigs[-1].safetyParam |= HyundaiSafetyFlags.CANFD_LKA_STEERING_ALT.value
      if ret.flags & HyundaiFlags.CANFD_ALT_BUTTONS:
        ret.safetyConfigs[-1].safetyParam |= HyundaiSafetyFlags.CANFD_ALT_BUTTONS.value
      if ret.flags & HyundaiFlags.CANFD_CAMERA_SCC:
        ret.safetyConfigs[-1].safetyParam |= HyundaiSafetyFlags.CAMERA_SCC.value

    else:
      # Shared configuration for non CAN-FD cars
      ret.alphaLongitudinalAvailable = candidate not in UNSUPPORTED_LONGITUDINAL_CAR
      ret.enableBsm = 0x58b in fingerprint[0]

      # Send LFA message on cars with HDA
      if 0x485 in fingerprint[2]:
        ret.flags |= HyundaiFlags.SEND_LFA.value

      # These cars use the FCA11 message for the AEB and FCW signals, all others use SCC12
      if 0x38d in fingerprint[0] or 0x38d in fingerprint[2]:
        ret.flags |= HyundaiFlags.USE_FCA.value

      if ret.flags & HyundaiFlags.LEGACY:
        # these cars require a special panda safety mode due to missing counters and checksums in the messages
        ret.safetyConfigs = [get_safety_config(structs.CarParams.SafetyModel.hyundaiLegacy)]
      else:
        ret.safetyConfigs = [get_safety_config(structs.CarParams.SafetyModel.hyundai, 0)]

      if ret.flags & HyundaiFlags.CAMERA_SCC:
        ret.safetyConfigs[0].safetyParam |= HyundaiSafetyFlags.CAMERA_SCC.value

      # These cars have the LFA button on the steering wheel
      if 0x391 in fingerprint[0]:
        ret.flags |= HyundaiFlags.HAS_LDA_BUTTON.value

    # Common lateral control setup

    ret.centerToFront = ret.wheelbase * 0.4
    ret.steerActuatorDelay = 0.1
    ret.steerLimitTimer = 0.4
    CarInterfaceBase.configure_torque_tune(candidate, ret.lateralTuning)

    if ret.flags & HyundaiFlags.ALT_LIMITS:
      ret.safetyConfigs[-1].safetyParam |= HyundaiSafetyFlags.ALT_LIMITS.value

    if ret.flags & HyundaiFlags.ALT_LIMITS_2:
      ret.safetyConfigs[-1].safetyParam |= HyundaiSafetyFlags.ALT_LIMITS_2.value

      # see https://github.com/commaai/opendbc/pull/1137/
      ret.dashcamOnly = True

    # Common longitudinal control setup

    ret.radarUnavailable = RADAR_START_ADDR not in fingerprint[1] or Bus.radar not in DBC[ret.carFingerprint]
    ret.openpilotLongitudinalControl = alpha_long and ret.alphaLongitudinalAvailable
    ret.pcmCruise = not ret.openpilotLongitudinalControl
    ret.startingState = True
    ret.vEgoStarting = 0.1
    ret.startAccel = 1.0
    ret.longitudinalActuatorDelay = 0.5

    if ret.openpilotLongitudinalControl:
      ret.safetyConfigs[-1].safetyParam |= HyundaiSafetyFlags.LONG.value
    if ret.flags & HyundaiFlags.HYBRID:
      ret.safetyConfigs[-1].safetyParam |= HyundaiSafetyFlags.HYBRID_GAS.value
    elif ret.flags & HyundaiFlags.EV:
      ret.safetyConfigs[-1].safetyParam |= HyundaiSafetyFlags.EV_GAS.value
    elif ret.flags & HyundaiFlags.FCEV:
      ret.safetyConfigs[-1].safetyParam |= HyundaiSafetyFlags.FCEV_GAS.value

    # Car specific configuration overrides

    if candidate == CAR.KIA_OPTIMA_G4_FL:
      ret.steerActuatorDelay = 0.2

    # Dashcam cars are missing a test route, or otherwise need validation
    # TODO: Optima Hybrid 2017 uses a different SCC12 checksum
    if candidate in (CAR.KIA_OPTIMA_H,):
      ret.dashcamOnly = True

    return ret

  @staticmethod
<<<<<<< HEAD
  def _get_params_sp(stock_cp: structs.CarParams, ret: structs.CarParamsSP, candidate, fingerprint: dict[int, dict[int, int]],
                     car_fw: list[structs.CarParams.CarFw], alpha_long: bool, docs: bool) -> structs.CarParamsSP:
    if not stock_cp.flags & HyundaiFlags.CANFD:
      # TODO-SP: add route with ESCC message for process replay
      if ESCC_MSG in fingerprint[0]:
        ret.flags |= HyundaiFlagsSP.ENHANCED_SCC.value

    if ret.flags & HyundaiFlagsSP.ENHANCED_SCC:
      ret.safetyParam |= HyundaiSafetyFlagsSP.ESCC
      stock_cp.radarUnavailable = False

    if stock_cp.flags & HyundaiFlags.HAS_LDA_BUTTON:
      ret.safetyParam |= HyundaiSafetyFlagsSP.HAS_LDA_BUTTON

    if stock_cp.flags & (HyundaiFlags.CANFD_CAMERA_SCC | HyundaiFlags.CAMERA_SCC):
      stock_cp.radarUnavailable = False

    if stock_cp.flags & HyundaiFlags.ALT_LIMITS_2:
      stock_cp.dashcamOnly = False

    return ret

  @staticmethod
  def _get_longitudinal_tuning_sp(stock_cp: structs.CarParams, ret: structs.CarParamsSP) -> structs.CarParamsSP:
    if ret.flags & (HyundaiFlagsSP.LONG_TUNING_DYNAMIC | HyundaiFlagsSP.LONG_TUNING_PREDICTIVE):
      get_longitudinal_tune(stock_cp)

    return ret

  @staticmethod
  def init(CP, CP_SP, can_recv, can_send):
    if CP.openpilotLongitudinalControl and not ((CP.flags & (HyundaiFlags.CANFD_CAMERA_SCC | HyundaiFlags.CAMERA_SCC)) or
                                                (CP_SP.flags & HyundaiFlagsSP.ENHANCED_SCC)):
=======
  def init(CP, can_recv, can_send, communication_control=None):
    # 0x80 silences response
    if communication_control is None:
      communication_control = bytes([uds.SERVICE_TYPE.COMMUNICATION_CONTROL, 0x80 | uds.CONTROL_TYPE.DISABLE_RX_DISABLE_TX, uds.MESSAGE_TYPE.NORMAL])

    if CP.openpilotLongitudinalControl and not (CP.flags & (HyundaiFlags.CANFD_CAMERA_SCC | HyundaiFlags.CAMERA_SCC)):
>>>>>>> 87580630
      addr, bus = 0x7d0, CanBus(CP).ECAN if CP.flags & HyundaiFlags.CANFD else 0
      if CP.flags & HyundaiFlags.CANFD_LKA_STEERING.value:
        addr, bus = 0x730, CanBus(CP).ECAN
      disable_ecu(can_recv, can_send, bus=bus, addr=addr, com_cont_req=communication_control)

    # for blinkers
    if CP.flags & HyundaiFlags.ENABLE_BLINKERS:
      disable_ecu(can_recv, can_send, bus=CanBus(CP).ECAN, addr=0x7B1, com_cont_req=communication_control)

  @staticmethod
  def deinit(CP, can_recv, can_send):
    communication_control = bytes([uds.SERVICE_TYPE.COMMUNICATION_CONTROL, 0x80 | uds.CONTROL_TYPE.ENABLE_RX_ENABLE_TX, uds.MESSAGE_TYPE.NORMAL])
    CarInterface.init(CP, can_recv, can_send, communication_control)<|MERGE_RESOLUTION|>--- conflicted
+++ resolved
@@ -159,7 +159,6 @@
     return ret
 
   @staticmethod
-<<<<<<< HEAD
   def _get_params_sp(stock_cp: structs.CarParams, ret: structs.CarParamsSP, candidate, fingerprint: dict[int, dict[int, int]],
                      car_fw: list[structs.CarParams.CarFw], alpha_long: bool, docs: bool) -> structs.CarParamsSP:
     if not stock_cp.flags & HyundaiFlags.CANFD:
@@ -190,17 +189,13 @@
     return ret
 
   @staticmethod
-  def init(CP, CP_SP, can_recv, can_send):
-    if CP.openpilotLongitudinalControl and not ((CP.flags & (HyundaiFlags.CANFD_CAMERA_SCC | HyundaiFlags.CAMERA_SCC)) or
-                                                (CP_SP.flags & HyundaiFlagsSP.ENHANCED_SCC)):
-=======
-  def init(CP, can_recv, can_send, communication_control=None):
+  def init(CP, CP_SP, can_recv, can_send, communication_control=None):
     # 0x80 silences response
     if communication_control is None:
       communication_control = bytes([uds.SERVICE_TYPE.COMMUNICATION_CONTROL, 0x80 | uds.CONTROL_TYPE.DISABLE_RX_DISABLE_TX, uds.MESSAGE_TYPE.NORMAL])
 
-    if CP.openpilotLongitudinalControl and not (CP.flags & (HyundaiFlags.CANFD_CAMERA_SCC | HyundaiFlags.CAMERA_SCC)):
->>>>>>> 87580630
+    if CP.openpilotLongitudinalControl and not ((CP.flags & (HyundaiFlags.CANFD_CAMERA_SCC | HyundaiFlags.CAMERA_SCC)) or
+                                                (CP_SP.flags & HyundaiFlagsSP.ENHANCED_SCC)):
       addr, bus = 0x7d0, CanBus(CP).ECAN if CP.flags & HyundaiFlags.CANFD else 0
       if CP.flags & HyundaiFlags.CANFD_LKA_STEERING.value:
         addr, bus = 0x730, CanBus(CP).ECAN
