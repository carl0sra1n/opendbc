--- conflicted
+++ resolved
@@ -126,13 +126,9 @@
   }
   return packer.make_can_msg("LFAHDA_MFC", 0, values)
 
-<<<<<<< HEAD
-def create_acc_commands(packer, enabled, accel, upper_jerk, idx, hud_control, set_speed, stopping, long_override, use_fca,
+def create_acc_commands(packer, enabled, accel, upper_jerk, idx, hud_control, set_speed, stopping, long_override, use_fca, CP,
                         main_cruise_enabled, ESCC: EnhancedSmartCruiseControl = None):
-=======
-def create_acc_commands(packer, enabled, accel, upper_jerk, idx, hud_control, set_speed, stopping, long_override, use_fca, CP):
   commands = []
->>>>>>> fd8471dc
 
   def get_scc11_values():
     return {
@@ -173,7 +169,6 @@
     values["CR_VSM_ChkSum"] = 0x10 - sum(sum(divmod(i, 16)) for i in scc12_dat) % 0x10
     return values
 
-<<<<<<< HEAD
   def get_scc14_values():
     return {
       "ComfortBandUpper": 0.0, # stock usually is 0 but sometimes uses higher values
@@ -186,14 +181,6 @@
 
   def get_fca11_values():
     return {
-=======
-  # Only send FCA11 on cars where it exists on the bus
-  # On Camera SCC cars, FCA11 is not disabled, so we forward stock FCA11 back to the car forward hooks
-  if use_fca and not (CP.flags & HyundaiFlags.CAMERA_SCC):
-    # note that some vehicles most likely have an alternate checksum/counter definition
-    # https://github.com/commaai/opendbc/commit/9ddcdb22c4929baf310295e832668e6e7fcfa602
-    fca11_values = {
->>>>>>> fd8471dc
       "CR_FCA_Alive": idx % 0xF,
       "PAINT1_Status": 1,
       "FCA_DrvSetStatus": 1,
@@ -217,9 +204,10 @@
   scc14_values = get_scc14_values()
   commands.append(packer.make_can_msg("SCC14", 0, scc14_values))
 
-  # Only send FCA11 on cars where it exists on the bus, and
-  # if we don't use ESCC since ESCC does not block FCA11 from stock radar
-  if use_fca and not (ESCC and ESCC.enabled):
+  # Only send FCA11 on cars where it exists on the bus
+  # On Camera SCC cars, FCA11 is not disabled, so we forward stock FCA11 back to the car forward hooks
+  # If we don't use ESCC since ESCC does not block FCA11 from stock radar
+  if use_fca and not ((CP.flags & HyundaiFlags.CAMERA_SCC) or (ESCC and ESCC.enabled)):
     # note that some vehicles most likely have an alternate checksum/counter definition
     # https://github.com/commaai/opendbc/commit/9ddcdb22c4929baf310295e832668e6e7fcfa602
     fca11_values = get_fca11_values()
@@ -228,8 +216,7 @@
 
   return commands
 
-<<<<<<< HEAD
-def create_acc_opt(packer, ESCC: EnhancedSmartCruiseControl = None):
+def create_acc_opt(packer, CP, ESCC: EnhancedSmartCruiseControl = None):
   """
     Creates SCC13 and FCA12. If ESCC is enabled, it will only create SCC13 since ESCC does not block FCA12.
     :param packer:
@@ -250,9 +237,6 @@
       "FCA_USM": 1, # AEB disabled
     }
 
-=======
-def create_acc_opt(packer, CP):
->>>>>>> fd8471dc
   commands = []
 
   scc13_values = get_scc13_values()
@@ -263,18 +247,10 @@
     return commands
 
   # TODO: this needs to be detected and conditionally sent on unsupported long cars
-<<<<<<< HEAD
-  fca12_values = get_fca12_values()
-  commands.append(packer.make_can_msg("FCA12", 0, fca12_values))
-=======
   # On Camera SCC cars, FCA12 is not disabled, so we forward stock FCA12 back to the car forward hooks
   if not (CP.flags & HyundaiFlags.CAMERA_SCC):
-    fca12_values = {
-      "FCA_DrvSetState": 2,
-      "FCA_USM": 1, # AEB disabled
-    }
+    fca12_values = get_fca12_values()
     commands.append(packer.make_can_msg("FCA12", 0, fca12_values))
->>>>>>> fd8471dc
 
   return commands
 
