--- conflicted
+++ resolved
@@ -107,76 +107,11 @@
 
     # *** CAN/CAN FD specific ***
     if self.CP.flags & HyundaiFlags.CANFD:
-<<<<<<< HEAD
-      lka_steering = self.CP.flags & HyundaiFlags.CANFD_LKA_STEERING
-      lka_steering_long = lka_steering and self.CP.openpilotLongitudinalControl
-
-      # steering control
-      can_sends.extend(hyundaicanfd.create_steering_messages(self.packer, self.CP, self.CAN, CC.enabled, apply_steer_req, apply_torque, self.lkas_icon))
-
-      # prevent LFA from activating on LKA steering cars by sending "no lane lines detected" to ADAS ECU
-      if self.frame % 5 == 0 and lka_steering:
-        can_sends.append(hyundaicanfd.create_suppress_lfa(self.packer, self.CAN, CS.lfa_block_msg,
-                                                          self.CP.flags & HyundaiFlags.CANFD_LKA_STEERING_ALT))
-
-      # LFA and HDA icons
-      if self.frame % 5 == 0 and (not lka_steering or lka_steering_long):
-        can_sends.append(hyundaicanfd.create_lfahda_cluster(self.packer, self.CAN, CC.enabled, self.lfa_icon))
-
-      # blinkers
-      if lka_steering and self.CP.flags & HyundaiFlags.ENABLE_BLINKERS:
-        can_sends.extend(hyundaicanfd.create_spas_messages(self.packer, self.CAN, self.frame, CC.leftBlinker, CC.rightBlinker))
-
-      if self.CP.openpilotLongitudinalControl:
-        if lka_steering:
-          can_sends.extend(hyundaicanfd.create_adrv_messages(self.packer, self.CAN, self.frame))
-        else:
-          can_sends.extend(hyundaicanfd.create_fca_warning_light(self.packer, self.CAN, self.frame))
-        if self.frame % 2 == 0:
-          can_sends.append(hyundaicanfd.create_acc_control(self.packer, self.CAN, CC.enabled, self.accel_last, accel, stopping, CC.cruiseControl.override,
-                                                           set_speed_in_units, hud_control,
-                                                           CS.main_cruise_enabled))
-          self.accel_last = accel
-      else:
-        # button presses
-        can_sends.extend(self.create_button_messages(CC, CS, use_clu11=False))
-    else:
-      can_sends.append(hyundaican.create_lkas11(self.packer, self.frame, self.CP, apply_torque, apply_steer_req,
-                                                torque_fault, CS.lkas11, sys_warning, sys_state, CC.enabled,
-                                                hud_control.leftLaneVisible, hud_control.rightLaneVisible,
-                                                left_lane_warning, right_lane_warning,
-                                                self.lkas_icon))
-
-      if not self.CP.openpilotLongitudinalControl:
-        can_sends.extend(self.create_button_messages(CC, CS, use_clu11=True))
-
-      if self.frame % 2 == 0 and self.CP.openpilotLongitudinalControl:
-        # TODO: unclear if this is needed
-        jerk = 3.0 if actuators.longControlState == LongCtrlState.pid else 1.0
-        use_fca = self.CP.flags & HyundaiFlags.USE_FCA.value
-        can_sends.extend(hyundaican.create_acc_commands(self.packer, CC.enabled, accel, jerk, int(self.frame / 2),
-                                                        hud_control, set_speed_in_units, stopping,
-                                                        CC.cruiseControl.override, use_fca, self.CP,
-                                                        CS.main_cruise_enabled, self.ESCC))
-
-      # 20 Hz LFA MFA message
-      if self.frame % 5 == 0 and self.CP.flags & HyundaiFlags.SEND_LFA.value:
-        can_sends.append(hyundaican.create_lfahda_mfc(self.packer, CC.enabled, self.lfa_icon))
-
-      # 5 Hz ACC options
-      if self.frame % 20 == 0 and self.CP.openpilotLongitudinalControl:
-        can_sends.extend(hyundaican.create_acc_opt(self.packer, self.CP, self.ESCC))
-
-      # 2 Hz front radar options
-      if self.frame % 50 == 0 and self.CP.openpilotLongitudinalControl and not self.ESCC.enabled:
-        can_sends.append(hyundaican.create_frt_radar_opt(self.packer))
-=======
       can_sends.extend(self.create_canfd_msgs(apply_steer_req, apply_torque, set_speed_in_units, accel,
                                               stopping, hud_control, CS, CC))
     else:
       can_sends.extend(self.create_can_msgs(apply_steer_req, apply_torque, torque_fault, set_speed_in_units, accel,
                                             stopping, hud_control, actuators, CS, CC))
->>>>>>> eca69698
 
     new_actuators = actuators.as_builder()
     new_actuators.torque = apply_torque / self.params.STEER_MAX
@@ -196,7 +131,8 @@
     can_sends.append(hyundaican.create_lkas11(self.packer, self.frame, self.CP, apply_torque, apply_steer_req,
                                               torque_fault, CS.lkas11, sys_warning, sys_state, CC.enabled,
                                               hud_control.leftLaneVisible, hud_control.rightLaneVisible,
-                                              left_lane_warning, right_lane_warning))
+                                              left_lane_warning, right_lane_warning,
+                                              self.lkas_icon))
 
     # Button messages
     if not self.CP.openpilotLongitudinalControl:
@@ -216,18 +152,19 @@
       use_fca = self.CP.flags & HyundaiFlags.USE_FCA.value
       can_sends.extend(hyundaican.create_acc_commands(self.packer, CC.enabled, accel, jerk, int(self.frame / 2),
                                                       hud_control, set_speed_in_units, stopping,
-                                                      CC.cruiseControl.override, use_fca, self.CP))
+                                                      CC.cruiseControl.override, use_fca, self.CP,
+                                                      CS.main_cruise_enabled, self.ESCC))
 
     # 20 Hz LFA MFA message
     if self.frame % 5 == 0 and self.CP.flags & HyundaiFlags.SEND_LFA.value:
-      can_sends.append(hyundaican.create_lfahda_mfc(self.packer, CC.enabled))
+      can_sends.append(hyundaican.create_lfahda_mfc(self.packer, CC.enabled, self.lfa_icon))
 
     # 5 Hz ACC options
     if self.frame % 20 == 0 and self.CP.openpilotLongitudinalControl:
-      can_sends.extend(hyundaican.create_acc_opt(self.packer, self.CP))
+      can_sends.extend(hyundaican.create_acc_opt(self.packer, self.CP, self.ESCC))
 
     # 2 Hz front radar options
-    if self.frame % 50 == 0 and self.CP.openpilotLongitudinalControl:
+    if self.frame % 50 == 0 and self.CP.openpilotLongitudinalControl and not self.ESCC.enabled:
       can_sends.append(hyundaican.create_frt_radar_opt(self.packer))
 
     return can_sends
@@ -239,7 +176,7 @@
     lka_steering_long = lka_steering and self.CP.openpilotLongitudinalControl
 
     # steering control
-    can_sends.extend(hyundaicanfd.create_steering_messages(self.packer, self.CP, self.CAN, CC.enabled, apply_steer_req, apply_torque))
+    can_sends.extend(hyundaicanfd.create_steering_messages(self.packer, self.CP, self.CAN, CC.enabled, apply_steer_req, apply_torque, self.lkas_icon))
 
     # prevent LFA from activating on LKA steering cars by sending "no lane lines detected" to ADAS ECU
     if self.frame % 5 == 0 and lka_steering:
@@ -248,7 +185,7 @@
 
     # LFA and HDA icons
     if self.frame % 5 == 0 and (not lka_steering or lka_steering_long):
-      can_sends.append(hyundaicanfd.create_lfahda_cluster(self.packer, self.CAN, CC.enabled))
+      can_sends.append(hyundaicanfd.create_lfahda_cluster(self.packer, self.CAN, CC.enabled, self.lfa_icon))
 
     # blinkers
     if lka_steering and self.CP.flags & HyundaiFlags.ENABLE_BLINKERS:
@@ -261,7 +198,7 @@
         can_sends.extend(hyundaicanfd.create_fca_warning_light(self.packer, self.CAN, self.frame))
       if self.frame % 2 == 0:
         can_sends.append(hyundaicanfd.create_acc_control(self.packer, self.CAN, CC.enabled, self.accel_last, accel, stopping, CC.cruiseControl.override,
-                                                         set_speed_in_units, hud_control))
+                                                         set_speed_in_units, hud_control, CS.main_cruise_enabled))
         self.accel_last = accel
     else:
       # button presses
