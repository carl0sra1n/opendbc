--- conflicted
+++ resolved
@@ -4,7 +4,7 @@
 from opendbc.car import gen_empty_fingerprint
 from opendbc.car.can_definitions import CanRecvCallable, CanSendCallable
 from opendbc.car.carlog import carlog
-from opendbc.car.structs import CarParams, CarParamsT, CarParamsSP
+from opendbc.car.structs import CarParams, CarParamsT
 from opendbc.car.fingerprints import eliminate_incompatible_cars, all_legacy_fingerprint_cars
 from opendbc.car.fw_versions import ObdCallback, get_fw_versions_ordered, get_present_ecus, match_fw_to_car
 from opendbc.car.mock.values import CAR as MOCK
@@ -149,19 +149,6 @@
   return car_fingerprint, finger, vin, car_fw, source, exact_match
 
 
-<<<<<<< HEAD
-def get_car_interface(CP: CarParams, CP_SP: CarParamsSP):
-  CarInterface, CarController, CarState, _ = interfaces[CP.carFingerprint]
-  return CarInterface(CP, CP_SP, CarController, CarState)
-
-
-def get_radar_interface(CP: CarParams, CP_SP: CarParamsSP):
-  _, _, _, RadarInterface = interfaces[CP.carFingerprint]
-  return RadarInterface(CP, CP_SP)
-
-
-=======
->>>>>>> b46e6340
 def get_car(can_recv: CanRecvCallable, can_send: CanSendCallable, set_obd_multiplexing: ObdCallback, experimental_long_allowed: bool,
             num_pandas: int = 1, cached_params: CarParamsT | None = None, fixed_fingerprint: str | None = None):
   candidate, fingerprints, vin, car_fw, source, exact_match = fingerprint(can_recv, can_send, set_obd_multiplexing, num_pandas, cached_params,
@@ -179,11 +166,7 @@
   CP.fuzzyFingerprint = not exact_match
   CP_SP = CarInterface.get_params_sp(CP, candidate, fingerprints, car_fw, experimental_long_allowed, docs=False)
 
-<<<<<<< HEAD
-  return get_car_interface(CP, CP_SP)
-=======
-  return interfaces[CP.carFingerprint](CP)
->>>>>>> b46e6340
+  return interfaces[CP.carFingerprint](CP, CP_SP)
 
 
 def get_demo_car_params():
