import os
import math
import hypothesis.strategies as st
import pytest
from hypothesis import Phase, given, settings
from collections.abc import Callable
from typing import Any

from opendbc.car import DT_CTRL, CanData, structs
from opendbc.car.car_helpers import interfaces
from opendbc.car.fingerprints import FW_VERSIONS
from opendbc.car.fw_versions import FW_QUERY_CONFIGS
from opendbc.car.interfaces import CarInterfaceBase, get_interface_attr
from opendbc.car.mock.values import CAR as MOCK
from opendbc.car.values import PLATFORMS

DrawType = Callable[[st.SearchStrategy], Any]

ALL_ECUS = {ecu for ecus in FW_VERSIONS.values() for ecu in ecus.keys()}
ALL_ECUS |= {ecu for config in FW_QUERY_CONFIGS.values() for ecu in config.extra_ecus}

ALL_REQUESTS = {tuple(r.request) for config in FW_QUERY_CONFIGS.values() for r in config.requests}

# From panda/python/__init__.py
DLC_TO_LEN = [0, 1, 2, 3, 4, 5, 6, 7, 8, 12, 16, 20, 24, 32, 48, 64]

MAX_EXAMPLES = int(os.environ.get('MAX_EXAMPLES', '15'))


def get_fuzzy_car_interface(car_name: str, draw: DrawType) -> CarInterfaceBase:
  # Fuzzy CAN fingerprints and FW versions to test more states of the CarInterface
  fingerprint_strategy = st.fixed_dictionaries({0: st.dictionaries(st.integers(min_value=0, max_value=0x800),
                                                                   st.sampled_from(DLC_TO_LEN))})

  # only pick from possible ecus to reduce search space
  car_fw_strategy = st.lists(st.builds(
    lambda fw, req: structs.CarParams.CarFw(ecu=fw[0], address=fw[1], subAddress=fw[2] or 0, request=req),
    st.sampled_from(sorted(ALL_ECUS)),
    st.sampled_from(sorted(ALL_REQUESTS)),
  ))

  params_strategy = st.fixed_dictionaries({
    'fingerprints': fingerprint_strategy,
    'car_fw': car_fw_strategy,
    'alpha_long': st.booleans(),
  })

  params: dict = draw(params_strategy)
  # reduce search space by duplicating CAN fingerprints across all buses
  params['fingerprints'] |= {key + 1: params['fingerprints'][0] for key in range(6)}

  # initialize car interface
  CarInterface = interfaces[car_name]
  car_params = CarInterface.get_params(car_name, params['fingerprints'], params['car_fw'],
                                       alpha_long=params['alpha_long'], is_release=False, docs=False)
  return CarInterface(car_params)


class TestCarInterfaces:
  # FIXME: Due to the lists used in carParams, Phase.target is very slow and will cause
  #  many generated examples to overrun when max_examples > ~20, don't use it
  @pytest.mark.parametrize("car_name", sorted(PLATFORMS))
  @settings(max_examples=MAX_EXAMPLES, deadline=None,
            phases=(Phase.reuse, Phase.generate, Phase.shrink))
  @given(data=st.data())
  def test_car_interfaces(self, car_name, data):
<<<<<<< HEAD
    CarInterface = interfaces[car_name]

    args = get_fuzzy_car_interface_args(data.draw)

    car_params = CarInterface.get_params(car_name, args['fingerprints'], args['car_fw'],
                                         alpha_long=args['alpha_long'], is_release=False, docs=False)
    car_params_sp = CarInterface.get_params_sp(car_params, car_name, args['fingerprints'], args['car_fw'],
                                               alpha_long=args['alpha_long'], docs=False)
    car_interface = CarInterface(car_params, car_params_sp)
    assert car_params
    assert car_params_sp
    assert car_interface
=======
    car_interface = get_fuzzy_car_interface(car_name, data.draw)
    car_params = car_interface.CP.as_reader()
>>>>>>> 4170d7d8

    assert car_params.mass > 1
    assert car_params.wheelbase > 0
    # centerToFront is center of gravity to front wheels, assert a reasonable range
    assert car_params.wheelbase * 0.3 < car_params.centerToFront < car_params.wheelbase * 0.7
    assert car_params.maxLateralAccel > 0

    # Longitudinal sanity checks
    assert len(car_params.longitudinalTuning.kpV) == len(car_params.longitudinalTuning.kpBP)
    assert len(car_params.longitudinalTuning.kiV) == len(car_params.longitudinalTuning.kiBP)

    # Lateral sanity checks
    if car_params.steerControlType != structs.CarParams.SteerControlType.angle:
      tune = car_params.lateralTuning
      if tune.which() == 'pid':
        if car_name != MOCK.MOCK:
          assert not math.isnan(tune.pid.kf) and tune.pid.kf > 0
          assert len(tune.pid.kpV) > 0 and len(tune.pid.kpV) == len(tune.pid.kpBP)
          assert len(tune.pid.kiV) > 0 and len(tune.pid.kiV) == len(tune.pid.kiBP)

      elif tune.which() == 'torque':
        assert not math.isnan(tune.torque.kf) and tune.torque.kf > 0
        assert not math.isnan(tune.torque.friction) and tune.torque.friction > 0

    # Run car interface
    # TODO: use hypothesis to generate random messages
    now_nanos = 0
    CC = structs.CarControl().as_reader()
    CC_SP = structs.CarControlSP()
    for _ in range(10):
      car_interface.update([])
      car_interface.apply(CC, CC_SP, now_nanos)
      now_nanos += DT_CTRL * 1e9  # 10 ms

    CC = structs.CarControl()
    CC.enabled = True
    CC.latActive = True
    CC.longActive = True
    CC = CC.as_reader()
    for _ in range(10):
      car_interface.update([])
      car_interface.apply(CC, CC_SP, now_nanos)
      now_nanos += DT_CTRL * 1e9  # 10ms

    # Test radar interface
<<<<<<< HEAD
    radar_interface = CarInterface.RadarInterface(car_params, car_params_sp)
=======
    radar_interface = car_interface.RadarInterface(car_params)
>>>>>>> 4170d7d8
    assert radar_interface

    # Run radar interface once
    radar_interface.update([])
    if not car_params.radarUnavailable and radar_interface.rcp is not None and \
       hasattr(radar_interface, '_update') and hasattr(radar_interface, 'trigger_msg'):
      radar_interface._update([radar_interface.trigger_msg])

    # Test radar fault
    if not car_params.radarUnavailable and radar_interface.rcp is not None:
      cans = [(0, [CanData(0, b'', 0) for _ in range(5)])]
      rr = radar_interface.update(cans)
      assert rr is None or len(rr.errors) > 0

  def test_interface_attrs(self):
    """Asserts basic behavior of interface attribute getter"""
    num_brands = len(get_interface_attr('CAR'))
    assert num_brands >= 12

    # Should return value for all brands when not combining, even if attribute doesn't exist
    ret = get_interface_attr('FAKE_ATTR')
    assert len(ret) == num_brands

    # Make sure we can combine dicts
    ret = get_interface_attr('DBC', combine_brands=True)
    assert len(ret) >= 160

    # We don't support combining non-dicts
    ret = get_interface_attr('CAR', combine_brands=True)
    assert len(ret) == 0

    # If brand has None value, it shouldn't return when ignore_none=True is specified
    none_brands = {b for b, v in get_interface_attr('FINGERPRINTS').items() if v is None}
    assert len(none_brands) >= 1

    ret = get_interface_attr('FINGERPRINTS', ignore_none=True)
    none_brands_in_ret = none_brands.intersection(ret)
    assert len(none_brands_in_ret) == 0, f'Brands with None values in ignore_none=True result: {none_brands_in_ret}'<|MERGE_RESOLUTION|>--- conflicted
+++ resolved
@@ -53,7 +53,9 @@
   CarInterface = interfaces[car_name]
   car_params = CarInterface.get_params(car_name, params['fingerprints'], params['car_fw'],
                                        alpha_long=params['alpha_long'], is_release=False, docs=False)
-  return CarInterface(car_params)
+  car_params_sp = CarInterface.get_params_sp(car_params, car_name, params['fingerprints'], params['car_fw'],
+                                             alpha_long=params['alpha_long'], docs=False)
+  return CarInterface(car_params, car_params_sp)
 
 
 class TestCarInterfaces:
@@ -64,23 +66,9 @@
             phases=(Phase.reuse, Phase.generate, Phase.shrink))
   @given(data=st.data())
   def test_car_interfaces(self, car_name, data):
-<<<<<<< HEAD
-    CarInterface = interfaces[car_name]
-
-    args = get_fuzzy_car_interface_args(data.draw)
-
-    car_params = CarInterface.get_params(car_name, args['fingerprints'], args['car_fw'],
-                                         alpha_long=args['alpha_long'], is_release=False, docs=False)
-    car_params_sp = CarInterface.get_params_sp(car_params, car_name, args['fingerprints'], args['car_fw'],
-                                               alpha_long=args['alpha_long'], docs=False)
-    car_interface = CarInterface(car_params, car_params_sp)
-    assert car_params
-    assert car_params_sp
-    assert car_interface
-=======
     car_interface = get_fuzzy_car_interface(car_name, data.draw)
     car_params = car_interface.CP.as_reader()
->>>>>>> 4170d7d8
+    car_params_sp = car_interface.CP_SP
 
     assert car_params.mass > 1
     assert car_params.wheelbase > 0
@@ -126,11 +114,7 @@
       now_nanos += DT_CTRL * 1e9  # 10ms
 
     # Test radar interface
-<<<<<<< HEAD
-    radar_interface = CarInterface.RadarInterface(car_params, car_params_sp)
-=======
-    radar_interface = car_interface.RadarInterface(car_params)
->>>>>>> 4170d7d8
+    radar_interface = car_interface.RadarInterface(car_params, car_params_sp)
     assert radar_interface
 
     # Run radar interface once
