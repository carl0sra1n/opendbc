--- conflicted
+++ resolved
@@ -150,19 +150,10 @@
 
       UPDATE_VEHICLE_SPEED(speed / 4.0 * 0.01 / 3.6);
     }
-<<<<<<< HEAD
 
     if (addr == 0x1D3) {
       acc_main_on = GET_BIT(to_push, 15U);
     }
-
-    bool stock_ecu_detected = addr == 0x2E4;  // STEERING_LKA
-    if (!toyota_stock_longitudinal && (addr == 0x343)) {
-      stock_ecu_detected = true;  // ACC_CONTROL
-    }
-    generic_rx_checks(stock_ecu_detected);
-=======
->>>>>>> eca69698
   }
 }
 
