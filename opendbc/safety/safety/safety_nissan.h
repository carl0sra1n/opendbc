#pragma once

#include "safety_declarations.h"

static bool nissan_alt_eps = false;
static bool nissan_leaf = false;

static void nissan_rx_hook(const CANPacket_t *to_push) {
  int bus = GET_BUS(to_push);
  int addr = GET_ADDR(to_push);

  if (bus == (nissan_alt_eps ? 1 : 0)) {
    if (addr == 0x2) {
      // Current steering angle
      // Factor -0.1, little endian
      int angle_meas_new = (GET_BYTES(to_push, 0, 4) & 0xFFFFU);
      // Multiply by -10 to match scale of LKAS angle
      angle_meas_new = to_signed(angle_meas_new, 16) * -10;

      // update array of samples
      update_sample(&angle_meas, angle_meas_new);
    }

    if (addr == 0x285) {
      // Get current speed and standstill
      uint16_t right_rear = (GET_BYTE(to_push, 0) << 8) | (GET_BYTE(to_push, 1));
      uint16_t left_rear = (GET_BYTE(to_push, 2) << 8) | (GET_BYTE(to_push, 3));
      vehicle_moving = (right_rear | left_rear) != 0U;
      UPDATE_VEHICLE_SPEED((right_rear + left_rear) / 2.0 * 0.005 / 3.6);
    }

    // X-Trail 0x15c, Leaf 0x239
    if ((addr == 0x15c) || (addr == 0x239)) {
      if (addr == 0x15c){
        gas_pressed = ((GET_BYTE(to_push, 5) << 2) | ((GET_BYTE(to_push, 6) >> 6) & 0x3U)) > 3U;
      } else {
        gas_pressed = GET_BYTE(to_push, 0) > 3U;
      }
    }

    // X-trail 0x454, Leaf 0x239
    if ((addr == 0x454) || (addr == 0x239)) {
      if (addr == 0x454){
        brake_pressed = (GET_BYTE(to_push, 2) & 0x80U) != 0U;
      } else {
        brake_pressed = ((GET_BYTE(to_push, 4) >> 5) & 1U) != 0U;
      }
    }
  }

  // Handle cruise enabled
  if ((addr == 0x30f) && (bus == (nissan_alt_eps ? 1 : 2))) {
    bool cruise_engaged = (GET_BYTE(to_push, 0) >> 3) & 1U;
    pcm_cruise_check(cruise_engaged);
  }
<<<<<<< HEAD

  if ((addr == 0x239) && (bus == 0) && nissan_leaf) {
    acc_main_on = GET_BIT(to_push, 17U);
  }

  if ((addr == 0x1B6) && (bus == (nissan_alt_eps ? 2 : 1))) {
    acc_main_on = GET_BIT(to_push, 36U);
  }

  generic_rx_checks((addr == 0x169) && (bus == 0));
=======
>>>>>>> eca69698
}


static bool nissan_tx_hook(const CANPacket_t *to_send) {
  const AngleSteeringLimits NISSAN_STEERING_LIMITS = {
    .max_angle = 60000,  // 600 deg, reasonable limit
    .angle_deg_to_can = 100,
    .angle_rate_up_lookup = {
      {0., 5., 15.},
      {5., .8, .15}
    },
    .angle_rate_down_lookup = {
      {0., 5., 15.},
      {5., 3.5, .4}
    },
  };

  bool tx = true;
  int addr = GET_ADDR(to_send);
  bool violation = false;

  // steer cmd checks
  if (addr == 0x169) {
    int desired_angle = ((GET_BYTE(to_send, 0) << 10) | (GET_BYTE(to_send, 1) << 2) | ((GET_BYTE(to_send, 2) >> 6) & 0x3U));
    bool lka_active = (GET_BYTE(to_send, 6) >> 4) & 1U;

    // Factor is -0.01, offset is 1310. Flip to correct sign, but keep units in CAN scale
    desired_angle = -desired_angle + (1310.0f * NISSAN_STEERING_LIMITS.angle_deg_to_can);

    if (steer_angle_cmd_checks(desired_angle, lka_active, NISSAN_STEERING_LIMITS)) {
      violation = true;
    }
  }

  // acc button check, only allow cancel button to be sent
  if (addr == 0x20b) {
    // Violation of any button other than cancel is pressed
    violation |= ((GET_BYTE(to_send, 1) & 0x3dU) > 0U);
  }

  if (violation) {
    tx = false;
  }

  return tx;
}


static bool nissan_fwd_hook(int bus_num, int addr) {
  bool block_msg = false;

  if (bus_num == 0) {
    block_msg = (addr == 0x280); // CANCEL_MSG
  }

  if (bus_num == 2) {
    // 0x169 is LKAS, 0x2b1 LKAS_HUD, 0x4cc LKAS_HUD_INFO_MSG
    block_msg = ((addr == 0x169) || (addr == 0x2b1) || (addr == 0x4cc));
  }

  return block_msg;
}

static safety_config nissan_init(uint16_t param) {
  static const CanMsg NISSAN_TX_MSGS[] = {
    {0x169, 0, 8, true},   // LKAS
    {0x2b1, 0, 8, false},  // PROPILOT_HUD
    {0x4cc, 0, 8, false},  // PROPILOT_HUD_INFO_MSG
    {0x20b, 2, 6, false},  // CRUISE_THROTTLE (X-Trail)
    {0x20b, 1, 6, false},  // CRUISE_THROTTLE (Altima)
    {0x280, 2, 8, false}   // CANCEL_MSG (Leaf)
  };

  // Signals duplicated below due to the fact that these messages can come in on either CAN bus, depending on car model.
  static RxCheck nissan_rx_checks[] = {
    {.msg = {{0x2, 0, 5, .ignore_checksum = true, .ignore_counter = true, .frequency = 100U},
             {0x2, 1, 5, .ignore_checksum = true, .ignore_counter = true, .frequency = 100U}, { 0 }}},  // STEER_ANGLE_SENSOR
    {.msg = {{0x285, 0, 8, .ignore_checksum = true, .ignore_counter = true, .frequency = 50U},
             {0x285, 1, 8, .ignore_checksum = true, .ignore_counter = true, .frequency = 50U}, { 0 }}}, // WHEEL_SPEEDS_REAR
    {.msg = {{0x30f, 2, 3, .ignore_checksum = true, .ignore_counter = true, .frequency = 10U},
             {0x30f, 1, 3, .ignore_checksum = true, .ignore_counter = true, .frequency = 10U}, { 0 }}}, // CRUISE_STATE
    {.msg = {{0x15c, 0, 8, .ignore_checksum = true, .ignore_counter = true, .frequency = 50U},
             {0x15c, 1, 8, .ignore_checksum = true, .ignore_counter = true, .frequency = 50U},
             {0x239, 0, 8, .ignore_checksum = true, .ignore_counter = true, .frequency = 50U}}}, // GAS_PEDAL
    {.msg = {{0x454, 0, 8, .ignore_checksum = true, .ignore_counter = true, .frequency = 10U},
             {0x454, 1, 8, .ignore_checksum = true, .ignore_counter = true, .frequency = 10U},
             {0x1cc, 0, 4, .ignore_checksum = true, .ignore_counter = true, .frequency = 100U}}}, // DOORS_LIGHTS / BRAKE
  };

  // EPS Location. false = V-CAN, true = C-CAN
  const int NISSAN_PARAM_ALT_EPS_BUS = 1;
  const int NISSAN_PARAM_LEAF = 512;

  nissan_alt_eps = GET_FLAG(param, NISSAN_PARAM_ALT_EPS_BUS);
  nissan_leaf = GET_FLAG(param, NISSAN_PARAM_LEAF);
  return BUILD_SAFETY_CFG(nissan_rx_checks, NISSAN_TX_MSGS);
}

const safety_hooks nissan_hooks = {
  .init = nissan_init,
  .rx = nissan_rx_hook,
  .tx = nissan_tx_hook,
  .fwd = nissan_fwd_hook,
};<|MERGE_RESOLUTION|>--- conflicted
+++ resolved
@@ -53,7 +53,6 @@
     bool cruise_engaged = (GET_BYTE(to_push, 0) >> 3) & 1U;
     pcm_cruise_check(cruise_engaged);
   }
-<<<<<<< HEAD
 
   if ((addr == 0x239) && (bus == 0) && nissan_leaf) {
     acc_main_on = GET_BIT(to_push, 17U);
@@ -62,10 +61,6 @@
   if ((addr == 0x1B6) && (bus == (nissan_alt_eps ? 2 : 1))) {
     acc_main_on = GET_BIT(to_push, 36U);
   }
-
-  generic_rx_checks((addr == 0x169) && (bus == 0));
-=======
->>>>>>> eca69698
 }
 
 
